from django import forms
from django.core.urlresolvers import reverse, get_urlconf, get_resolver, NoReverseMatch
from django.db import models

from djangorestframework.response import ErrorResponse
from djangorestframework.serializer import Serializer, _SkipField


class BaseResource(Serializer):
    """
    Base class for all Resource classes, which simply defines the interface
    they provide.
    """
    fields = ()
    include = ()
    exclude = ()

    def __init__(self, view=None, depth=None, stack=[], **kwargs):
        super(BaseResource, self).__init__(depth, stack, **kwargs)
        self.view = view

    def validate_request(self, data, files=None):
        """
        Given the request content return the cleaned, validated content.
        Typically raises a :exc:`response.ErrorResponse` with status code 400
        (Bad Request) on failure.
        """
        return data

    def filter_response(self, obj):
        """
        Given the response content, filter it into a serializable object.
        """
        return self.serialize(obj)


class Resource(BaseResource):
    """
    A Resource determines how a python object maps to some serializable data.
    Objects that a resource can act on include plain Python object instances,
    Django Models, and Django QuerySets.
    """

<<<<<<< HEAD
    # The model attribute refers to the Django Model which this Resource maps
    # to. (The Model's class, rather than an instance of the Model)
=======
    # The model attribute refers to the Django Model which this Resource maps to.
    # (The Model's class, rather than an instance of the Model)
>>>>>>> ccbb5368
    model = None

    # By default the set of returned fields will be the set of:
    #
    # 0. All the fields on the model, excluding 'id'.
    # 1. All the properties on the model.
    # 2. The absolute_url of the model, if a get_absolute_url method exists for
    #    the model.
    #
    # If you wish to override this behaviour,
    # you should explicitly set the fields attribute on your class.
    fields = None


class FormResource(Resource):
    """
    Resource class that uses forms for validation.
    Also provides a :meth:`get_bound_form` method which may be used by some
    renderers.

    On calling :meth:`validate_request` this validator may set a
    :attr:`bound_form_instance` attribute on the view, which may be used by
    some renderers.
    """

    form = None
    """
    The :class:`Form` class that should be used for request validation.
    This can be overridden by a :attr:`form` attribute on the
    :class:`views.View`.
    """

    def validate_request(self, data, files=None):
        """
        Given some content as input return some cleaned, validated content.
<<<<<<< HEAD
        Raises a :exc:`response.ErrorResponse` with status code 400
        # (Bad Request) on failure.

        Validation is standard form validation, with an additional constraint
        that *no extra unknown fields* may be supplied.

        On failure the :exc:`response.ErrorResponse` content is a dict which
        may contain :obj:`'errors'` and :obj:`'field-errors'` keys.
        If the :obj:`'errors'` key exists it is a list of strings of non-field
        errors.
        If the :obj:`'field-errors'` key exists it is a dict of
        ``{'field name as string': ['errors as strings', ...]}``.
=======
        Raises a :exc:`response.ErrorResponse` with status code 400 (Bad Request) on failure.

        Validation is standard form validation, with an additional constraint that *no extra unknown fields* may be supplied.

        On failure the :exc:`response.ErrorResponse` content is a dict which may contain :obj:`'errors'` and :obj:`'field-errors'` keys.
        If the :obj:`'errors'` key exists it is a list of strings of non-field errors.
        If the :obj:`'field-errors'` key exists it is a dict of ``{'field name as string': ['errors as strings', ...]}``.
>>>>>>> ccbb5368
        """
        return self._validate(data, files)

    def _validate(self, data, files, allowed_extra_fields=(), fake_data=None):
        """
        Wrapped by validate to hide the extra flags that are used in the
        implementation.

<<<<<<< HEAD
        allowed_extra_fields is a list of fields which are not defined by the
        form, but which we still expect to see on the input.

        fake_data is a string that should be used as an extra key, as a kludge
        to force `.errors` to be populated when an empty dict is supplied in
        `data`
=======
        allowed_extra_fields is a list of fields which are not defined by the form, but which we still
        expect to see on the input.

        fake_data is a string that should be used as an extra key, as a kludge to force .errors
        to be populated when an empty dict is supplied in `data`
>>>>>>> ccbb5368
        """

        # We'd like nice error messages even if no content is supplied.
        # Typically if an empty dict is given to a form Django will
        # return .is_valid() == False, but .errors == {}
        #
        # To get around this case we revalidate with some fake data.
        if fake_data:
            data[fake_data] = '_fake_data'
            allowed_extra_fields = tuple(allowed_extra_fields) + ('_fake_data',)

        bound_form = self.get_bound_form(data, files)

        if bound_form is None:
            return data

        self.view.bound_form_instance = bound_form

        data = data and data or {}
        files = files and files or {}

        seen_fields = set(data.keys())
        form_fields = set(bound_form.fields.keys())
        allowed_extra_fields = set(allowed_extra_fields)

        # In addition to regular validation we also ensure no additional fields
        # are being passed in...
        # TODO: Hardcoded ignore_fields here is pretty icky.
        ignore_fields = set(('csrfmiddlewaretoken', '_accept', '_method'))
        allowed_fields = form_fields | allowed_extra_fields | ignore_fields
        unknown_fields = seen_fields - allowed_fields

<<<<<<< HEAD
=======
        # In addition to regular validation we also ensure no additional fields are being passed in...
        unknown_fields = seen_fields_set - (form_fields_set | allowed_extra_fields_set)
        unknown_fields = unknown_fields - set(('csrfmiddlewaretoken', '_accept', '_method'))  # TODO: Ugh.

>>>>>>> ccbb5368
        # Check using both regular validation, and our stricter no additional fields rule
        if bound_form.is_valid() and not unknown_fields:
            # Validation succeeded...
            cleaned_data = bound_form.cleaned_data

            # Add in any extra fields to the cleaned content...
            for key in (allowed_extra_fields & seen_fields) - set(cleaned_data.keys()):
                cleaned_data[key] = data[key]

            return cleaned_data

        # Validation failed...
        detail = {}

        if not bound_form.errors and not unknown_fields:
            # is_valid() was False, but errors was empty.
            # If we havn't already done so attempt revalidation with some fake data
            # to force django to give us an errors dict.
            if fake_data is None:
                return self._validate(data, files, allowed_extra_fields, '_fake_data')

            # If we've already set fake_dict and we're still here, fallback gracefully.
            detail = {u'errors': [u'No content was supplied.']}

        else:
            # Add any non-field errors
            if bound_form.non_field_errors():
                detail[u'errors'] = bound_form.non_field_errors()

            # Add standard field errors
            field_errors = dict(
                (key, map(unicode, val))
                for (key, val)
                in bound_form.errors.iteritems()
                if not key.startswith('__')
            )

            # Add any unknown field errors
            for key in unknown_fields:
                field_errors[key] = [u'This field does not exist.']

            if field_errors:
                detail[u'field_errors'] = field_errors

        # Return HTTP 400 response (BAD REQUEST)
        raise ErrorResponse(400, detail)

    def get_form_class(self, method=None):
        """
        Returns the form class used to validate this resource.
        """
        # A form on the view overrides a form on the resource.
        form = getattr(self.view, 'form', None) or self.form

        # Use the requested method or determine the request method
        if method is None and hasattr(self.view, 'request') and hasattr(self.view, 'method'):
            method = self.view.method
        elif method is None and hasattr(self.view, 'request'):
            method = self.view.request.method

        # A method form on the view or resource overrides the general case.
        # Method forms are attributes like `get_form` `post_form` `put_form`.
        if method:
            form = getattr(self, '%s_form' % method.lower(), form)
            form = getattr(self.view, '%s_form' % method.lower(), form)

        return form
<<<<<<< HEAD
=======

>>>>>>> ccbb5368

    def get_bound_form(self, data=None, files=None, method=None):
        """
        Given some content return a Django form bound to that content.
        If form validation is turned off (:attr:`form` class attribute is :const:`None`) then returns :const:`None`.
        """
        form = self.get_form_class(method)

        if not form:
            return None

        if data is not None or files is not None:
            return form(data, files)

        return form()


#class _RegisterModelResource(type):
#    """
#    Auto register new ModelResource classes into ``_model_to_resource``
#    """
#    def __new__(cls, name, bases, dct):
#        resource_cls = type.__new__(cls, name, bases, dct)
#        model_cls = dct.get('model', None)
#        if model_cls:
#            _model_to_resource[model_cls] = resource_cls
#        return resource_cls


class ModelResource(FormResource):
    """
    Resource class that uses forms for validation and otherwise falls back to a
    model form if no form is set.
    Also provides a :meth:`get_bound_form` method which may be used by some
    renderers.
    """

    # Auto-register new ModelResource classes into _model_to_resource
    #__metaclass__ = _RegisterModelResource

    form = None
    """
    The form class that should be used for request validation.
    If set to :const:`None` then the default model form validation will be used.

    This can be overridden by a :attr:`form` attribute on the
    :class:`views.View`.
    """

    model = None
    """
    The model class which this resource maps to.

    This can be overridden by a :attr:`model` attribute on the
    :class:`views.View`.
    """

    fields = None
    """
    The list of fields to use on the output.

    May be any of:

<<<<<<< HEAD
    The name of a model field. To view nested resources, give the field as a
    tuple of ("fieldName", resource) where `resource` may be any of
    ModelResource reference, the name of a ModelResourc reference as a string
    or a tuple of strings representing fields on the nested model.
=======
    The name of a model field. To view nested resources, give the field as a tuple of ("fieldName", resource) where `resource` may be any of ModelResource reference, the name of a ModelResourc reference as a string or a tuple of strings representing fields on the nested model.
>>>>>>> ccbb5368
    The name of an attribute on the model.
    The name of an attribute on the resource.
    The name of a method on the model, with a signature like ``func(self)``.
    The name of a method on the resource, with a signature like
    ``func(self, instance)``.
    """

    exclude = ('id', 'pk')
    """
    The list of fields to exclude.  This is only used if :attr:`fields` is not
    set.
    """
<<<<<<< HEAD
=======

>>>>>>> ccbb5368

    include = ('url',)
    """
    The list of extra fields to include.  This is only used if :attr:`fields`
    is not set.
    """

    def __init__(self, view=None, depth=None, stack=[], **kwargs):
        """
        Allow :attr:`form` and :attr:`model` attributes set on the
        :class:`View` to override the :attr:`form` and :attr:`model`
        attributes set on the :class:`Resource`.
        """
        super(ModelResource, self).__init__(view, depth, stack, **kwargs)

        self.model = getattr(view, 'model', None) or self.model

    def validate_request(self, data, files=None):
        """
        Given some content as input return some cleaned, validated content.
<<<<<<< HEAD
        Raises a :exc:`response.ErrorResponse` with status code 400
        (Bad Request) on failure.
=======
        Raises a :exc:`response.ErrorResponse` with status code 400 (Bad Request) on failure.

        Validation is standard form or model form validation,
        with an additional constraint that no extra unknown fields may be supplied,
        and that all fields specified by the fields class attribute must be supplied,
        even if they are not validated by the form/model form.
>>>>>>> ccbb5368

        Validation is standard form or model form validation,
        with an additional constraint that no extra unknown fields may be
        supplied, and that all fields specified by the fields class attribute
        must be supplied, even if they are not validated by the Form/ModelForm.

        On failure the ErrorResponse content is a dict which may contain
        :obj:`'errors'` and :obj:`'field-errors'` keys.
        If the :obj:`'errors'` key exists it is a list of strings of non-field
        errors.
        If the ''field-errors'` key exists it is a dict of
        `{field name as string: list of errors as strings}`.
        """
        return self._validate(data, files,
                              allowed_extra_fields=self._property_fields_set)

    def get_bound_form(self, data=None, files=None, method=None):
        """
        Given some content return a ``Form`` instance bound to that content.

        If the :attr:`form` class attribute has been explicitly set then that
        class will be used
        to create the Form, otherwise the model will be used to create a
        ModelForm.
        """
        form = self.get_form_class(method)

        if not form and self.model:
            # Fall back to ModelForm which we create on the fly
            class OnTheFlyModelForm(forms.ModelForm):
                class Meta:
                    model = self.model
                    #fields = tuple(self._model_fields_set)

            form = OnTheFlyModelForm

        # Both form and model not set?  Okay bruv, whatevs...
        if not form:
            return None

        # Instantiate the ModelForm as appropriate
        if data is not None or files is not None:
            if issubclass(form, forms.ModelForm) and hasattr(self.view, 'model_instance'):
                # Bound to an existing model instance
                return form(data, files, instance=self.view.model_instance)
            else:
                return form(data, files)

        return form()

    def url(self, instance):
        """
        Attempts to reverse resolve the url of the given model *instance* for
        this resource.

<<<<<<< HEAD
        Requires a ``View`` with :class:`mixins.InstanceMixin` to have been
        created for this resource.

        This method can be overridden if you need to set the resource url
        reversing explicitly.
=======
        Requires a ``View`` with :class:`mixins.InstanceMixin` to have been created for this resource.

        This method can be overridden if you need to set the resource url reversing explicitly.
>>>>>>> ccbb5368
        """

        if not hasattr(self, 'view_callable'):
            raise _SkipField

        # dis does teh magicks...
        urlconf = get_urlconf()
        resolver = get_resolver(urlconf)

        possibilities = resolver.reverse_dict.getlist(self.view_callable[0])
        for tuple_item in possibilities:
            possibility = tuple_item[0]
            # pattern = tuple_item[1]
            # Note: defaults = tuple_item[2] for django >= 1.3
            for result, params in possibility:

                # instance_attrs = dict([ (param, getattr(instance, param))
                #                         for param in params
                #                         if hasattr(instance, param) ])

                instance_attrs = {}
                for param in params:
                    if not hasattr(instance, param):
                        continue
                    attr = getattr(instance, param)
                    if isinstance(attr, models.Model):
                        instance_attrs[param] = attr.pk
                    else:
                        instance_attrs[param] = attr

                try:
                    return reverse(self.view_callable[0], kwargs=instance_attrs)
                except NoReverseMatch:
                    pass
        raise _SkipField

    @property
    def _model_fields_set(self):
        """
        Return a set containing the names of validated fields on the model.
        """
        model_fields = set(field.name for field in self.model._meta.fields)

        if self.fields:
            return model_fields & set(self.fields)

        return model_fields - set(self.exclude)

<<<<<<< HEAD
=======
        return model_fields - set(as_tuple(self.exclude))

>>>>>>> ccbb5368
    @property
    def _property_fields_set(self):
        """
        Returns a set containing the names of validated properties on the model.
        """
        property_fields = set(attr for attr in dir(self.model) if
                              isinstance(getattr(self.model, attr, None), property)
                              and not attr.startswith('_'))

        if self.fields:
            return property_fields & set(self.fields)

        return property_fields.union(set(self.include)) - set(self.exclude)<|MERGE_RESOLUTION|>--- conflicted
+++ resolved
@@ -41,13 +41,8 @@
     Django Models, and Django QuerySets.
     """
 
-<<<<<<< HEAD
     # The model attribute refers to the Django Model which this Resource maps
     # to. (The Model's class, rather than an instance of the Model)
-=======
-    # The model attribute refers to the Django Model which this Resource maps to.
-    # (The Model's class, rather than an instance of the Model)
->>>>>>> ccbb5368
     model = None
 
     # By default the set of returned fields will be the set of:
@@ -83,7 +78,7 @@
     def validate_request(self, data, files=None):
         """
         Given some content as input return some cleaned, validated content.
-<<<<<<< HEAD
+
         Raises a :exc:`response.ErrorResponse` with status code 400
         # (Bad Request) on failure.
 
@@ -96,15 +91,6 @@
         errors.
         If the :obj:`'field-errors'` key exists it is a dict of
         ``{'field name as string': ['errors as strings', ...]}``.
-=======
-        Raises a :exc:`response.ErrorResponse` with status code 400 (Bad Request) on failure.
-
-        Validation is standard form validation, with an additional constraint that *no extra unknown fields* may be supplied.
-
-        On failure the :exc:`response.ErrorResponse` content is a dict which may contain :obj:`'errors'` and :obj:`'field-errors'` keys.
-        If the :obj:`'errors'` key exists it is a list of strings of non-field errors.
-        If the :obj:`'field-errors'` key exists it is a dict of ``{'field name as string': ['errors as strings', ...]}``.
->>>>>>> ccbb5368
         """
         return self._validate(data, files)
 
@@ -113,20 +99,12 @@
         Wrapped by validate to hide the extra flags that are used in the
         implementation.
 
-<<<<<<< HEAD
         allowed_extra_fields is a list of fields which are not defined by the
         form, but which we still expect to see on the input.
 
         fake_data is a string that should be used as an extra key, as a kludge
         to force `.errors` to be populated when an empty dict is supplied in
         `data`
-=======
-        allowed_extra_fields is a list of fields which are not defined by the form, but which we still
-        expect to see on the input.
-
-        fake_data is a string that should be used as an extra key, as a kludge to force .errors
-        to be populated when an empty dict is supplied in `data`
->>>>>>> ccbb5368
         """
 
         # We'd like nice error messages even if no content is supplied.
@@ -148,24 +126,16 @@
         data = data and data or {}
         files = files and files or {}
 
-        seen_fields = set(data.keys())
-        form_fields = set(bound_form.fields.keys())
-        allowed_extra_fields = set(allowed_extra_fields)
-
         # In addition to regular validation we also ensure no additional fields
         # are being passed in...
-        # TODO: Hardcoded ignore_fields here is pretty icky.
-        ignore_fields = set(('csrfmiddlewaretoken', '_accept', '_method'))
-        allowed_fields = form_fields | allowed_extra_fields | ignore_fields
-        unknown_fields = seen_fields - allowed_fields
-
-<<<<<<< HEAD
-=======
+        seen_fields_set = set(data.keys())
+        form_fields_set = set(bound_form.fields.keys())
+        allowed_extra_fields_set = set(allowed_extra_fields)
+
         # In addition to regular validation we also ensure no additional fields are being passed in...
         unknown_fields = seen_fields_set - (form_fields_set | allowed_extra_fields_set)
-        unknown_fields = unknown_fields - set(('csrfmiddlewaretoken', '_accept', '_method'))  # TODO: Ugh.
-
->>>>>>> ccbb5368
+        unknown_fields = unknown_fields - set(('csrfmiddlewaretoken', '_accept', '_method')) # TODO: Ugh.
+
         # Check using both regular validation, and our stricter no additional fields rule
         if bound_form.is_valid() and not unknown_fields:
             # Validation succeeded...
@@ -233,10 +203,7 @@
             form = getattr(self.view, '%s_form' % method.lower(), form)
 
         return form
-<<<<<<< HEAD
-=======
-
->>>>>>> ccbb5368
+
 
     def get_bound_form(self, data=None, files=None, method=None):
         """
@@ -300,14 +267,10 @@
 
     May be any of:
 
-<<<<<<< HEAD
     The name of a model field. To view nested resources, give the field as a
     tuple of ("fieldName", resource) where `resource` may be any of
     ModelResource reference, the name of a ModelResourc reference as a string
     or a tuple of strings representing fields on the nested model.
-=======
-    The name of a model field. To view nested resources, give the field as a tuple of ("fieldName", resource) where `resource` may be any of ModelResource reference, the name of a ModelResourc reference as a string or a tuple of strings representing fields on the nested model.
->>>>>>> ccbb5368
     The name of an attribute on the model.
     The name of an attribute on the resource.
     The name of a method on the model, with a signature like ``func(self)``.
@@ -320,10 +283,6 @@
     The list of fields to exclude.  This is only used if :attr:`fields` is not
     set.
     """
-<<<<<<< HEAD
-=======
-
->>>>>>> ccbb5368
 
     include = ('url',)
     """
@@ -344,17 +303,9 @@
     def validate_request(self, data, files=None):
         """
         Given some content as input return some cleaned, validated content.
-<<<<<<< HEAD
+
         Raises a :exc:`response.ErrorResponse` with status code 400
         (Bad Request) on failure.
-=======
-        Raises a :exc:`response.ErrorResponse` with status code 400 (Bad Request) on failure.
-
-        Validation is standard form or model form validation,
-        with an additional constraint that no extra unknown fields may be supplied,
-        and that all fields specified by the fields class attribute must be supplied,
-        even if they are not validated by the form/model form.
->>>>>>> ccbb5368
 
         Validation is standard form or model form validation,
         with an additional constraint that no extra unknown fields may be
@@ -410,17 +361,11 @@
         Attempts to reverse resolve the url of the given model *instance* for
         this resource.
 
-<<<<<<< HEAD
         Requires a ``View`` with :class:`mixins.InstanceMixin` to have been
         created for this resource.
 
         This method can be overridden if you need to set the resource url
         reversing explicitly.
-=======
-        Requires a ``View`` with :class:`mixins.InstanceMixin` to have been created for this resource.
-
-        This method can be overridden if you need to set the resource url reversing explicitly.
->>>>>>> ccbb5368
         """
 
         if not hasattr(self, 'view_callable'):
@@ -467,13 +412,9 @@
         if self.fields:
             return model_fields & set(self.fields)
 
-        return model_fields - set(self.exclude)
-
-<<<<<<< HEAD
-=======
         return model_fields - set(as_tuple(self.exclude))
 
->>>>>>> ccbb5368
+
     @property
     def _property_fields_set(self):
         """
