--- conflicted
+++ resolved
@@ -64,10 +64,6 @@
     """
     permissions = ( permissions.FullAnonAccess, )
     
-    """
-    Headers to be sent with response.
-    """
-    headers = {}
     
     @classmethod
     def as_view(cls, **initkwargs):
@@ -105,12 +101,14 @@
         """
         pass
 
+
     def add_header(self, field, value):
         """
         Add *field* and *value* to the :attr:`headers` attribute of the :class:`View` class. 
         """
         self.headers[field] = value
-    
+
+
     # Note: session based authentication is explicitly CSRF validated,
     # all other authentication is CSRF exempt.
     @csrf_exempt
@@ -118,6 +116,7 @@
         self.request = request
         self.args = args
         self.kwargs = kwargs
+        self.headers = {}
 
         # Calls to 'reverse' will not be fully qualified unless we set the scheme/host/port here.
         prefix = '%s://%s' % (request.is_secure() and 'https' or 'http', request.get_host())
@@ -159,18 +158,12 @@
         # also it's currently sub-obtimal for HTTP caching - need to sort that out. 
         response.headers['Allow'] = ', '.join(self.allowed_methods)
         response.headers['Vary'] = 'Authenticate, Accept'
-<<<<<<< HEAD
-
-        return self.render(response)
-    
-=======
         
-        # merge with headers possibly set by a Throttle class
-        response.headers = dict(response.headers.items() + self.headers.items())
+        # merge with headers possibly set at some point in the view
+        response.headers.update(self.headers)
         
         return self.render(response)    
 
->>>>>>> 49a2817e
 
 class ModelView(View):
     """A RESTful view that maps to a model in the database."""
